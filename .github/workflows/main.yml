name: CI

on:
  push:
    branches: [ main ]
  pull_request:
    branches: [ main ]

jobs:
  build:
    runs-on: ubuntu-latest

    steps:
    - uses: actions/checkout@v4
    - name: Set up Python 3.9
      uses: actions/setup-python@v5
      with:
        python-version: "3.9"
    - name: Install dependencies
      run: |
        python -m pip install --upgrade pip
        pip install -r requirements.txt
    - name: Cache models
      id: cache-models
      uses: actions/cache@v4
      with:
        path: models/
        key: ${{ runner.os }}-models-${{ hashFiles('scripts/download_models.py') }}
        restore-keys: |
          ${{ runner.os }}-models-

    - name: Download models
      if: steps.cache-models.outputs.cache-hit != 'true'
<<<<<<< HEAD
      run: python scripts/download_models.py

    - name: Build semantic vector database
      run: python src/build_database.py --img_dir sigma_images

    - name: Set up Ollama
      run: |
        curl -fsSL https://ollama.com/install.sh | sh
        ollama serve & # Run Ollama in background
        sleep 5 # Give Ollama time to start
        ollama pull codegemma:latest

    - name: Verify Ollama setup
      run: ollama list | grep codegemma:latest

    - name: Run all major scripts
      run: |
        echo "Running scripts..."
        python scripts/run_sigma.py
        python scripts/run_learning_objective.py --objective "新しい犬種を学習する"
        python scripts/run_sheaf_analysis.py --image_path sigma_images/multi_object.jpg
        python scripts/run_benchmark.py
        python tools/functor_consistency_checker.py
        python src/stabilize_database.py
        python scripts/run_ethics_check_on_text.py --text "これはテスト用の安全なテキストです。"
        python tools/run_vector_generation_test.py --image_path sigma_images/circle_center.jpg
        python scripts/run_narrative_analysis.py --subject circle_center
        python src/generate_number_image.py --number 7 --output_path sigma_images/test_digit_7.png
        python src/generate_ai_image_vectors.py
        python src/generate_ai_dimensions.py --type selia
        python scripts/run_terrier_comparison.py sigma_images/circle_center.jpg sigma_images/pentagon_center.jpg
        python tools/review_handlers.py
        python tools/log_batch_evaluator.py
        python tools/critical_structure_report.py
        python scripts/run_psyche_simulation.py

# Dummy comment to trigger CI
=======
      run: python scripts/download_models.py
>>>>>>> 11d8d937
<|MERGE_RESOLUTION|>--- conflicted
+++ resolved
@@ -31,7 +31,6 @@
 
     - name: Download models
       if: steps.cache-models.outputs.cache-hit != 'true'
-<<<<<<< HEAD
       run: python scripts/download_models.py
 
     - name: Build semantic vector database
@@ -68,7 +67,4 @@
         python tools/critical_structure_report.py
         python scripts/run_psyche_simulation.py
 
-# Dummy comment to trigger CI
-=======
-      run: python scripts/download_models.py
->>>>>>> 11d8d937
+# Dummy comment to trigger CI
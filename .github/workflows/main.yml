name: CI

on:
  push:
    branches: [ main ]
  pull_request:
    branches: [ main ]

jobs:
  build:
    runs-on: ubuntu-latest

    steps:
    - uses: actions/checkout@v4
    - name: Set up Python 3.9
      uses: actions/setup-python@v5
      with:
        python-version: "3.9"
    - name: Install dependencies
      run: |
        python -m pip install --upgrade pip
        pip install -r requirements.txt
<<<<<<< HEAD
    - name: Run a simple script (placeholder)
      run: echo "Basic setup complete."

=======
>>>>>>> 9cf01df0
    - name: Cache models
      id: cache-models
      uses: actions/cache@v4
      with:
        path: models/
        key: ${{ runner.os }}-models-${{ hashFiles('scripts/download_models.py') }}
        restore-keys: |
          ${{ runner.os }}-models-

    - name: Download models
      if: steps.cache-models.outputs.cache-hit != 'true'
<<<<<<< HEAD
      run: python scripts/download_models.py
=======
      run: python scripts/download_models.py

    - name: Build semantic vector database
      run: python src/build_database.py --img_dir sigma_images
>>>>>>> 9cf01df0
<|MERGE_RESOLUTION|>--- conflicted
+++ resolved
@@ -20,12 +20,6 @@
       run: |
         python -m pip install --upgrade pip
         pip install -r requirements.txt
-<<<<<<< HEAD
-    - name: Run a simple script (placeholder)
-      run: echo "Basic setup complete."
-
-=======
->>>>>>> 9cf01df0
     - name: Cache models
       id: cache-models
       uses: actions/cache@v4
@@ -37,11 +31,4 @@
 
     - name: Download models
       if: steps.cache-models.outputs.cache-hit != 'true'
-<<<<<<< HEAD
-      run: python scripts/download_models.py
-=======
-      run: python scripts/download_models.py
-
-    - name: Build semantic vector database
-      run: python src/build_database.py --img_dir sigma_images
->>>>>>> 9cf01df0
+      run: python scripts/download_models.py
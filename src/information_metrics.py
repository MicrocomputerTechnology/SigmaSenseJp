import numpy as np
<<<<<<< HEAD
from scipy.stats import wasserstein_distance
from sklearn.metrics import mutual_info_score
import math
=======
from sklearn.metrics import mutual_info_score
>>>>>>> ecfaa9f5

def compute_entropy(vector):
    """
    ベクトルのエントロピーを計算する。
    値が正規化されていない場合でも、分布として扱う。
    """
    vec = np.array(vector)
    total = np.sum(vec)
    if total == 0:
        return 0.0
    probs = vec / total
    # ゼロや負の値をクリップしてlog計算のエラーを防ぐ
    probs = np.clip(probs, 1e-10, 1.0)
    entropy = -np.sum(probs * np.log2(probs))
    return round(float(entropy), 4)

def compute_sparsity(vector):
    """
    ベクトルのスパース度（ゼロ成分の割合）を計算する。
    """
    vec = np.array(vector)
    zero_count = np.sum(vec == 0)
    sparsity = zero_count / len(vec)
    return round(float(sparsity), 4)

<<<<<<< HEAD
def compute_kl_divergence(p, q):
    """
    2つのベクトル（確率分布とみなす）間のKLダイバージェンスを計算する。
    D_KL(P || Q)
    """
    p_vec = np.asarray(p, dtype=float)
    q_vec = np.asarray(q, dtype=float)

    # ゼロや負の値が含まれていないことを確認
    if np.any(p_vec < 0) or np.any(q_vec < 0):
        raise ValueError("入力ベクトルに負の値を含めることはできません。")

    # 合計が0の場合は、空の分布として0を返す
    if np.sum(p_vec) == 0 or np.sum(q_vec) == 0:
        return 0.0

    # 確率分布に正規化
    p_norm = p_vec / np.sum(p_vec)
    q_norm = q_vec / np.sum(q_vec)

    # ゼロ割りを避けるための微小値を追加
    p_norm = np.where(p_norm == 0, 1e-10, p_norm)
    q_norm = np.where(q_norm == 0, 1e-10, q_norm)

    divergence = np.sum(p_norm * np.log2(p_norm / q_norm))
    return round(float(divergence), 4)

def compute_wasserstein_distance(u_values, v_values, u_weights=None, v_weights=None):
    """
    2つの分布間のWasserstein距離を計算する。
    u_values, v_valuesは分布のサポート（値）、u_weights, v_weightsは対応する確率（重み）。
    """
    u_values = np.asarray(u_values, dtype=float)
    v_values = np.asarray(v_values, dtype=float)

    # 負の値チェックはscipy関数に任せるか、別途厳密に行う

    # 空のベクトルは0を返す
    if u_values.size == 0 or v_values.size == 0:
        return 0.0

    distance = wasserstein_distance(u_values, v_values, u_weights=u_weights, v_weights=v_weights)
    return round(float(distance), 4)

def compute_mutual_information(labels_true, labels_pred):
    """
    2つのラベル配列間の相互情報量を計算する。
    """
    # mutual_info_scoreは内部でnp.logを使用（自然対数）
    mi_score_nats = mutual_info_score(labels_true, labels_pred)
    # bits（2を底とする対数）に変換
    mi_score_bits = mi_score_nats / math.log(2)
    return round(float(mi_score_bits), 4)

def to_probability_distribution(data, bins=10):
    """
    数値データの1D配列を確率分布に変換する（ヒストグラムを使用）。
    """
    if not isinstance(data, np.ndarray):
        data = np.array(data)

    if data.size == 0:
        return np.array([])

    # ヒストグラムを作成し、度数分布を得る
    hist, bin_edges = np.histogram(data, bins=bins, density=False)

    # 度数分布を正規化して確率分布にする
    prob_dist = hist / hist.sum()
    return prob_dist
=======
def mutual_information(x, y, bins=32):
    """
    2つの連続値ベクトルの相互情報量を計算する。
    ベクトルを離散化してから計算する。
    """
    x = np.array(x)
    y = np.array(y)
    
    # NaNやinfを有限な値に置き換える
    x = x[np.isfinite(x)]
    y = y[np.isfinite(y)]

    if len(x) == 0 or len(y) == 0 or len(x) != len(y):
        return 0.0

    # 最小値と最大値が同じ場合にbinsを調整
    min_x, max_x = np.min(x), np.max(x)
    min_y, max_y = np.min(y), np.max(y)

    x_bins = bins if min_x != max_x else 1
    y_bins = bins if min_y != max_y else 1

    # 離散化
    x_digitized = np.digitize(x, np.linspace(min_x, max_x, x_bins))
    y_digitized = np.digitize(y, np.linspace(min_y, max_y, y_bins))
    
    mi = mutual_info_score(x_digitized, y_digitized)
    return round(float(mi), 4)

def kl_divergence(p, q, epsilon=1e-10):
    """
    2つの確率分布ベクトル間のKLダイバージェンスを計算する。
    D_KL(P || Q)
    """
    p = np.asarray(p, dtype=float)
    q = np.asarray(q, dtype=float)

    # ゼロ除算を避けるために微小な値を加える
    p = p + epsilon
    q = q + epsilon
    
    # pとqを正規化
    p = p / np.sum(p)
    q = q / np.sum(q)

    # KLダイバージェンスの計算
    divergence = np.sum(p * np.log(p / q))
    return round(float(divergence), 4)
>>>>>>> ecfaa9f5
<|MERGE_RESOLUTION|>--- conflicted
+++ resolved
@@ -1,11 +1,8 @@
 import numpy as np
-<<<<<<< HEAD
+import numpy as np
 from scipy.stats import wasserstein_distance
 from sklearn.metrics import mutual_info_score
 import math
-=======
-from sklearn.metrics import mutual_info_score
->>>>>>> ecfaa9f5
 
 def compute_entropy(vector):
     """
@@ -31,7 +28,6 @@
     sparsity = zero_count / len(vec)
     return round(float(sparsity), 4)
 
-<<<<<<< HEAD
 def compute_kl_divergence(p, q):
     """
     2つのベクトル（確率分布とみなす）間のKLダイバージェンスを計算する。
@@ -101,54 +97,4 @@
 
     # 度数分布を正規化して確率分布にする
     prob_dist = hist / hist.sum()
-    return prob_dist
-=======
-def mutual_information(x, y, bins=32):
-    """
-    2つの連続値ベクトルの相互情報量を計算する。
-    ベクトルを離散化してから計算する。
-    """
-    x = np.array(x)
-    y = np.array(y)
-    
-    # NaNやinfを有限な値に置き換える
-    x = x[np.isfinite(x)]
-    y = y[np.isfinite(y)]
-
-    if len(x) == 0 or len(y) == 0 or len(x) != len(y):
-        return 0.0
-
-    # 最小値と最大値が同じ場合にbinsを調整
-    min_x, max_x = np.min(x), np.max(x)
-    min_y, max_y = np.min(y), np.max(y)
-
-    x_bins = bins if min_x != max_x else 1
-    y_bins = bins if min_y != max_y else 1
-
-    # 離散化
-    x_digitized = np.digitize(x, np.linspace(min_x, max_x, x_bins))
-    y_digitized = np.digitize(y, np.linspace(min_y, max_y, y_bins))
-    
-    mi = mutual_info_score(x_digitized, y_digitized)
-    return round(float(mi), 4)
-
-def kl_divergence(p, q, epsilon=1e-10):
-    """
-    2つの確率分布ベクトル間のKLダイバージェンスを計算する。
-    D_KL(P || Q)
-    """
-    p = np.asarray(p, dtype=float)
-    q = np.asarray(q, dtype=float)
-
-    # ゼロ除算を避けるために微小な値を加える
-    p = p + epsilon
-    q = q + epsilon
-    
-    # pとqを正規化
-    p = p / np.sum(p)
-    q = q / np.sum(q)
-
-    # KLダイバージェンスの計算
-    divergence = np.sum(p * np.log(p / q))
-    return round(float(divergence), 4)
->>>>>>> ecfaa9f5
+    return prob_dist